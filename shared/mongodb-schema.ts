--- conflicted
+++ resolved
@@ -151,7 +151,6 @@
 // DOCTOR AVAILABILITY SCHEMA
 // ==========================================
 export interface IDoctorAvailability extends Document {
-<<<<<<< HEAD
   _id: string;
   doctorId: string;
   dayOfWeek: number;
@@ -166,24 +165,6 @@
   startTime: { type: String, required: true },
   endTime: { type: String, required: true },
   isAvailable: { type: Boolean, default: true }
-=======
-  _id: string;
-  doctorId: string;
-  dayOfWeek: number;
-  startTime: string;
-  endTime: string;
-  isAvailable: boolean;
-  specificDate?: string;
-}
-
-const doctorAvailabilitySchema = new Schema<IDoctorAvailability>({
-  doctorId: { type: String, required: true, ref: 'User' },
-  dayOfWeek: { type: Number, required: true, min: 0, max: 6 },
-  startTime: { type: String, required: true },
-  endTime: { type: String, required: true },
-  isAvailable: { type: Boolean, default: true },
-  specificDate: { type: String }
->>>>>>> 2c7ac595
 });
 
 // ==========================================
@@ -439,8 +420,8 @@
   doctorId: z.string().min(1, "Doctor ID is required"),
   // ✅ FIX: Use z.coerce.date() for string-to-Date conversion
   appointmentDate: z.coerce.date({ 
-    errorMap: (issue, ctx) => ({ message: "Invalid date format or value" })
-  }),
+    errorMap: (issue, ctx) => ({ message: "Invalid date format or value" })
+  }),
   duration: z.number().default(30),
   type: z.enum(['video', 'in-person']),
   // ✅ FIX: Added 'pending' to the Zod enum list
@@ -469,28 +450,12 @@
 });
 
 export const insertDoctorAvailabilitySchema = z.object({
-<<<<<<< HEAD
   doctorId: z.string(),
   dayOfWeek: z.number().min(0).max(6),
   startTime: z.string().min(1),
   endTime: z.string().min(1),
   isAvailable: z.boolean().default(true),
 });
-=======
-  doctorId: z.string(),
-  dayOfWeek: z.number().min(0).max(6).optional(),
-  startTime: z.string().min(1),
-  endTime: z.string().min(1),
-  isAvailable: z.boolean().default(true),
-  specificDate: z.string().optional(),
-}).refine(
-  (data) => data.dayOfWeek !== undefined || data.specificDate,
-  {
-    message: "Either dayOfWeek or specificDate is required",
-    path: ["dayOfWeek"],
-  }
-);
->>>>>>> 2c7ac595
 
 export const insertPaymentSchema = z.object({
   appointmentId: z.string(),
